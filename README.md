--- conflicted
+++ resolved
@@ -192,14 +192,8 @@
 if not os.path.isfile(DB_NAME):
     driver.create(KEYS, KEY_DESCRIPTIONS)
 
-<<<<<<< HEAD
-with driver.connect():
-    # sanity check
-    assert driver.key_names == KEYS
-=======
 # sanity check
 assert driver.key_names == KEYS
->>>>>>> d57c0568
 
 available_datasets = driver.get_datasets()
 raster_files = list(glob.glob(RASTER_GLOB))
