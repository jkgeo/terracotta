--- conflicted
+++ resolved
@@ -1,10 +1,6 @@
 from io import BytesIO
 
-<<<<<<< HEAD
 from flask import Blueprint, current_app, abort, send_file, jsonify, render_template
-=======
-from flask import Blueprint, current_app, abort, send_file, jsonify, request
->>>>>>> 0de327b7
 import numpy as np
 import matplotlib
 import matplotlib.pyplot as plt
